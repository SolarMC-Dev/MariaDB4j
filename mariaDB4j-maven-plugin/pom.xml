--- conflicted
+++ resolved
@@ -24,7 +24,6 @@
             <artifactId>mariaDB4j</artifactId>
         </dependency>
         <dependency>
-<<<<<<< HEAD
             <groupId>commons-io</groupId>
             <artifactId>commons-io</artifactId>
         </dependency>
@@ -34,8 +33,6 @@
             <artifactId>maven-plugin-api</artifactId>
         </dependency>
         <dependency>
-=======
->>>>>>> 1cac8b18
             <groupId>org.apache.maven</groupId>
             <artifactId>maven-core</artifactId>
         </dependency>
@@ -67,15 +64,12 @@
             <artifactId>junit</artifactId>
         </dependency>
         <dependency>
-<<<<<<< HEAD
             <scope>test</scope>
             <groupId>org.assertj</groupId>
             <artifactId>assertj-core</artifactId>
         </dependency>
         <dependency>
             <scope>test</scope>
-=======
->>>>>>> 1cac8b18
             <groupId>org.mockito</groupId>
             <artifactId>mockito-core</artifactId>
         </dependency>
@@ -88,7 +82,6 @@
     <dependencyManagement>
         <dependencies>
             <dependency>
-<<<<<<< HEAD
                 <groupId>${project.groupId}</groupId>
                 <artifactId>mariaDB4j</artifactId>
                 <version>${project.version}</version>
@@ -100,8 +93,6 @@
                 <version>2.6</version>
             </dependency>
             <dependency>
-=======
->>>>>>> 1cac8b18
                 <groupId>org.apache.maven</groupId>
                 <artifactId>maven-artifact</artifactId>
                 <version>${maven.version}</version>
@@ -134,20 +125,12 @@
             <dependency>
                 <groupId>org.apache.maven.shared</groupId>
                 <artifactId>maven-common-artifact-filters</artifactId>
-<<<<<<< HEAD
-                <version>3.0.1</version>
-=======
                 <version>3.1.0</version>
->>>>>>> 1cac8b18
             </dependency>
             <dependency>
                 <groupId>org.apache.maven.plugin-tools</groupId>
                 <artifactId>maven-plugin-annotations</artifactId>
-<<<<<<< HEAD
-                <version>3.5.2</version>
-=======
                 <version>3.6.0</version>
->>>>>>> 1cac8b18
             </dependency>
             <dependency>
                 <scope>test</scope>
@@ -156,7 +139,6 @@
                 <version>4.12</version>
             </dependency>
             <dependency>
-<<<<<<< HEAD
                 <scope>test</scope>
                 <groupId>org.assertj</groupId>
                 <artifactId>assertj-core</artifactId>
@@ -166,24 +148,13 @@
                 <scope>test</scope>
                 <groupId>org.mockito</groupId>
                 <artifactId>mockito-core</artifactId>
-                <version>2.23.0</version>
-=======
-                <groupId>org.mockito</groupId>
-                <artifactId>mockito-core</artifactId>
                 <version>3.0.0</version>
-                <scope>test</scope>
->>>>>>> 1cac8b18
             </dependency>
             <dependency>
                 <scope>test</scope>
                 <groupId>mysql</groupId>
                 <artifactId>mysql-connector-java</artifactId>
-<<<<<<< HEAD
                 <version>8.0.13</version>
-=======
-                <version>8.0.17</version>
-                <scope>test</scope>
->>>>>>> 1cac8b18
             </dependency>
             <dependency>
                 <scope>test</scope>
@@ -195,19 +166,7 @@
                 <scope>test</scope>
                 <groupId>org.apache.maven</groupId>
                 <artifactId>maven-compat</artifactId>
-<<<<<<< HEAD
-                <version>3.5.4</version>
-=======
                 <version>3.6.1</version>
-                <scope>test</scope>
-            </dependency>
-            <dependency>
-                <!-- DbUtils uses guava, remove once test depenancy is dropped-->
-                <groupId>com.google.guava</groupId>
-                <artifactId>guava</artifactId>
-                <version>11.0</version><!-- can't take newest as it crashes maven -->
-                <scope>test</scope>
->>>>>>> 1cac8b18
             </dependency>
         </dependencies>
     </dependencyManagement>
