import static org.junit.Assert.assertFalse

def file = new File(basedir, "build.log")
assertFalse 'MariaDB4j should not have run', file.text.contains("Installing a new embedded database")
<<<<<<< HEAD
assertFalse 'MariaDB4j Should not attempt to stop', file.text.contains('ShutdownHook quietly deleting temporary DB data directory')
=======
assertFalse 'MariaDB4j Should not attempt to stop', file.text.contains("Database stopped.")
>>>>>>> 1cac8b18
<|MERGE_RESOLUTION|>--- conflicted
+++ resolved
@@ -2,8 +2,4 @@
 
 def file = new File(basedir, "build.log")
 assertFalse 'MariaDB4j should not have run', file.text.contains("Installing a new embedded database")
-<<<<<<< HEAD
-assertFalse 'MariaDB4j Should not attempt to stop', file.text.contains('ShutdownHook quietly deleting temporary DB data directory')
-=======
-assertFalse 'MariaDB4j Should not attempt to stop', file.text.contains("Database stopped.")
->>>>>>> 1cac8b18
+assertFalse 'MariaDB4j Should not attempt to stop', file.text.contains("Database stopped.")