--- conflicted
+++ resolved
@@ -43,11 +43,7 @@
             <plugin>
                 <groupId>org.apache.maven.plugins</groupId>
                 <artifactId>maven-failsafe-plugin</artifactId>
-<<<<<<< HEAD
-                <version>2.22.0</version>
-=======
                 <version>3.0.0-M1</version>
->>>>>>> 1cac8b18
                 <configuration>
                     <systemPropertyVariables>
                         <mariadb4j.port>${mariadb4j.port}</mariadb4j.port>
